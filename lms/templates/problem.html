<%! from django.utils.translation import ugettext as _ %>

<%namespace name='static' file='static_content.html'/>
<h2 class="problem-header">
  ${ problem['name'] }
</h2>

<div class="problem-progress"></div>

<div class="problem" role="application">
  ${ problem['html'] }

  <div class="action">
    <input type="hidden" name="problem_id" value="${ problem['name'] }" />

<<<<<<< HEAD
=======
    % if check_button:
    <input class="check ${ check_button }" type="button" data-checking="${ check_button_checking }" value="${ check_button }" />
    % endif
>>>>>>> 80f57846
    % if reset_button:
    <input class="reset" type="button" value="${_('Reset')}" />
    % endif
    % if save_button:
    <input class="save" type="button" value="${_('Save')}" />
    % endif
    % if check_button:
    <input class="check ${ check_button } primary-button" type="button" value="${ check_button }" />
    % endif
    % if answer_available:
    <button class="show"><span class="show-label" aria-hidden="true">${_('Show Answer')}</span> <span class="sr">${_("Reveal Answer")}</span></button>
    % endif
    % if attempts_allowed :
    <div class="submission_feedback">
      ${_("You have used {num_used} of {num_total} submissions").format(num_used=attempts_used, num_total=attempts_allowed)}
    </div>
    % endif
  </div>
</div><|MERGE_RESOLUTION|>--- conflicted
+++ resolved
@@ -13,12 +13,6 @@
   <div class="action">
     <input type="hidden" name="problem_id" value="${ problem['name'] }" />
 
-<<<<<<< HEAD
-=======
-    % if check_button:
-    <input class="check ${ check_button }" type="button" data-checking="${ check_button_checking }" value="${ check_button }" />
-    % endif
->>>>>>> 80f57846
     % if reset_button:
     <input class="reset" type="button" value="${_('Reset')}" />
     % endif
@@ -26,7 +20,7 @@
     <input class="save" type="button" value="${_('Save')}" />
     % endif
     % if check_button:
-    <input class="check ${ check_button } primary-button" type="button" value="${ check_button }" />
+    <input class="check ${ check_button }" type="button" data-checking="${ check_button_checking }" value="${ check_button }" />
     % endif
     % if answer_available:
     <button class="show"><span class="show-label" aria-hidden="true">${_('Show Answer')}</span> <span class="sr">${_("Reveal Answer")}</span></button>
