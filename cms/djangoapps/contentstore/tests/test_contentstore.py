import json
import shutil
from django.test.client import Client
from django.test.utils import override_settings
from django.conf import settings
from django.core.urlresolvers import reverse
from path import path
from tempdir import mkdtemp_clean
import json
from fs.osfs import OSFS
import copy
from mock import Mock
from json import dumps, loads

from student.models import Registration
from django.contrib.auth.models import User
from cms.djangoapps.contentstore.utils import get_modulestore

from utils import ModuleStoreTestCase, parse_json
from xmodule.modulestore.tests.factories import CourseFactory, ItemFactory

from xmodule.modulestore import Location
from xmodule.modulestore.store_utilities import clone_course
from xmodule.modulestore.store_utilities import delete_course
from xmodule.modulestore.django import modulestore, _MODULESTORES
from xmodule.contentstore.django import contentstore
from xmodule.templates import update_templates
from xmodule.modulestore.xml_exporter import export_to_xml
from xmodule.modulestore.xml_importer import import_from_xml
from xmodule.templates import update_templates

from xmodule.capa_module import CapaDescriptor
from xmodule.course_module import CourseDescriptor
from xmodule.seq_module import SequenceDescriptor
from xmodule.modulestore.exceptions import ItemNotFoundError

TEST_DATA_MODULESTORE = copy.deepcopy(settings.MODULESTORE)
TEST_DATA_MODULESTORE['default']['OPTIONS']['fs_root'] = path('common/test/data')
TEST_DATA_MODULESTORE['direct']['OPTIONS']['fs_root'] = path('common/test/data')


@override_settings(MODULESTORE=TEST_DATA_MODULESTORE)
class ContentStoreToyCourseTest(ModuleStoreTestCase):
    """
    Tests that rely on the toy courses.
    TODO: refactor using CourseFactory so they do not.
    """
    def setUp(self):
        uname = 'testuser'
        email = 'test+courses@edx.org'
        password = 'foo'

        # Create the use so we can log them in.
        self.user = User.objects.create_user(uname, email, password)

        # Note that we do not actually need to do anything
        # for registration if we directly mark them active.
        self.user.is_active = True
        # Staff has access to view all courses
        self.user.is_staff = True
        self.user.save()

        self.client = Client()
        self.client.login(username=uname, password=password)


    def check_edit_unit(self, test_course_name):
        import_from_xml(modulestore(), 'common/test/data/', [test_course_name])

        for descriptor in modulestore().get_items(Location(None, None, 'vertical', None, None)):
            print "Checking ", descriptor.location.url()
            print descriptor.__class__, descriptor.location
            resp = self.client.get(reverse('edit_unit', kwargs={'location': descriptor.location.url()}))
            self.assertEqual(resp.status_code, 200)

    def test_edit_unit_toy(self):
        self.check_edit_unit('toy')

    def test_edit_unit_full(self):
        self.check_edit_unit('full')

    def test_static_tab_reordering(self):
        import_from_xml(modulestore(), 'common/test/data/', ['full'])

        ms = modulestore('direct')
        course = ms.get_item(Location(['i4x', 'edX', 'full', 'course', '6.002_Spring_2012', None]))

        # reverse the ordering
        reverse_tabs = []
        for tab in course.tabs:
            if tab['type'] == 'static_tab':
                reverse_tabs.insert(0, 'i4x://edX/full/static_tab/{0}'.format(tab['url_slug']))

        resp = self.client.post(reverse('reorder_static_tabs'), json.dumps({'tabs': reverse_tabs}), "application/json")

        course = ms.get_item(Location(['i4x', 'edX', 'full', 'course', '6.002_Spring_2012', None]))

        # compare to make sure that the tabs information is in the expected order after the server call
        course_tabs = []
        for tab in course.tabs:
            if tab['type'] == 'static_tab':
                course_tabs.append('i4x://edX/full/static_tab/{0}'.format(tab['url_slug']))

        self.assertEqual(reverse_tabs, course_tabs)

    def test_about_overrides(self):
        '''
        This test case verifies that a course can use specialized override for about data, e.g. /about/Fall_2012/effort.html
        while there is a base definition in /about/effort.html
        '''
        import_from_xml(modulestore(), 'common/test/data/', ['full'])
        ms = modulestore('direct')
        effort = ms.get_item(Location(['i4x', 'edX', 'full', 'about', 'effort', None]))
        self.assertEqual(effort.data, '6 hours')

        # this one should be in a non-override folder
        effort = ms.get_item(Location(['i4x', 'edX', 'full', 'about', 'end_date', None]))
        self.assertEqual(effort.data, 'TBD')

    def test_remove_hide_progress_tab(self):
        import_from_xml(modulestore(), 'common/test/data/', ['full'])

        ms = modulestore('direct')
        cs = contentstore()

        source_location = CourseDescriptor.id_to_location('edX/full/6.002_Spring_2012')
        course = ms.get_item(source_location)
        self.assertFalse(course.hide_progress_tab)

    def test_clone_course(self):

        course_data = {
            'template': 'i4x://edx/templates/course/Empty',
            'org': 'MITx',
            'number': '999',
            'display_name': 'Robot Super Course',
            }

        import_from_xml(modulestore(), 'common/test/data/', ['full'])

        resp = self.client.post(reverse('create_new_course'), course_data)
        self.assertEqual(resp.status_code, 200)
        data = parse_json(resp)
        self.assertEqual(data['id'], 'i4x://MITx/999/course/Robot_Super_Course')

        ms = modulestore('direct')
        cs = contentstore()

        source_location = CourseDescriptor.id_to_location('edX/full/6.002_Spring_2012')
        dest_location = CourseDescriptor.id_to_location('MITx/999/Robot_Super_Course')

        clone_course(ms, cs, source_location, dest_location)

        # now loop through all the units in the course and verify that the clone can render them, which
        # means the objects are at least present
        items = ms.get_items(Location(['i4x', 'edX', 'full', 'vertical', None]))
        self.assertGreater(len(items), 0)
        clone_items = ms.get_items(Location(['i4x', 'MITx', '999', 'vertical', None]))
        self.assertGreater(len(clone_items), 0)
        for descriptor in items:
            new_loc = descriptor.location._replace(org='MITx', course='999')
            print "Checking {0} should now also be at {1}".format(descriptor.location.url(), new_loc.url())
            resp = self.client.get(reverse('edit_unit', kwargs={'location': new_loc.url()}))
            self.assertEqual(resp.status_code, 200)

    def test_delete_course(self):
        import_from_xml(modulestore(), 'common/test/data/', ['full'])

        ms = modulestore('direct')
        cs = contentstore()

        location = CourseDescriptor.id_to_location('edX/full/6.002_Spring_2012')

        delete_course(ms, cs, location, commit=True)

        items = ms.get_items(Location(['i4x', 'edX', 'full', 'vertical', None]))
        self.assertEqual(len(items), 0)

    def verify_content_existence(self, modulestore, root_dir, location, dirname, category_name, filename_suffix=''):
        fs = OSFS(root_dir / 'test_export')
        self.assertTrue(fs.exists(dirname))

        query_loc = Location('i4x', location.org, location.course, category_name, None)
        items = modulestore.get_items(query_loc)

        for item in items:
            fs = OSFS(root_dir / ('test_export/' + dirname))
            self.assertTrue(fs.exists(item.location.name + filename_suffix))

    def test_export_course(self):
        ms = modulestore('direct')
        cs = contentstore()

        import_from_xml(ms, 'common/test/data/', ['full'])
        location = CourseDescriptor.id_to_location('edX/full/6.002_Spring_2012')

        root_dir = path(mkdtemp_clean())

        print 'Exporting to tempdir = {0}'.format(root_dir)

        # export out to a tempdir
        export_to_xml(ms, cs, location, root_dir, 'test_export')

        # check for static tabs
        self.verify_content_existence(ms, root_dir, location, 'tabs', 'static_tab', '.html')

        # check for custom_tags
        self.verify_content_existence(ms, root_dir, location, 'info', 'course_info', '.html')

        # check for custom_tags
        self.verify_content_existence(ms, root_dir, location, 'custom_tags', 'custom_tag_template')

        # check for graiding_policy.json
        fs = OSFS(root_dir / 'test_export/policies/6.002_Spring_2012')
        self.assertTrue(fs.exists('grading_policy.json'))

        course = ms.get_item(location)
        # compare what's on disk compared to what we have in our course
        with fs.open('grading_policy.json','r') as grading_policy:
<<<<<<< HEAD
            on_disk = loads(grading_policy.read())
            course = ms.get_item(location)
            self.assertEqual(on_disk, course.grading_policy)
=======
            on_disk = loads(grading_policy.read())    
            self.assertEqual(on_disk, course.definition['data']['grading_policy'])
>>>>>>> 9d2a2cbc

        #check for policy.json
        self.assertTrue(fs.exists('policy.json'))

        # compare what's on disk to what we have in the course module
        with fs.open('policy.json','r') as course_policy:
            on_disk = loads(course_policy.read())
            self.assertIn('course/6.002_Spring_2012', on_disk)
            self.assertEqual(on_disk['course/6.002_Spring_2012'], course.metadata)

        # remove old course
        delete_course(ms, cs, location)

        # reimport
        import_from_xml(ms, root_dir, ['test_export'])

        items = ms.get_items(Location(['i4x', 'edX', 'full', 'vertical', None]))
        self.assertGreater(len(items), 0)
        for descriptor in items:
            print "Checking {0}....".format(descriptor.location.url())
            resp = self.client.get(reverse('edit_unit', kwargs={'location': descriptor.location.url()}))
            self.assertEqual(resp.status_code, 200)

        shutil.rmtree(root_dir)

    def test_course_handouts_rewrites(self):
        ms = modulestore('direct')
        cs = contentstore()

        # import a test course
        import_from_xml(ms, 'common/test/data/', ['full'])

        handout_location = Location(['i4x', 'edX', 'full', 'course_info', 'handouts'])

        # get module info
        resp = self.client.get(reverse('module_info', kwargs={'module_location': handout_location}))

        # make sure we got a successful response
        self.assertEqual(resp.status_code, 200)

        # check that /static/ has been converted to the full path
        # note, we know the link it should be because that's what in the 'full' course in the test data
        self.assertContains(resp, '/c4x/edX/full/asset/handouts_schematic_tutorial.pdf')



class ContentStoreTest(ModuleStoreTestCase):
    """
    Tests for the CMS ContentStore application.
    """
    def setUp(self):
        """
        These tests need a user in the DB so that the django Test Client
        can log them in.
        They inherit from the ModuleStoreTestCase class so that the mongodb collection
        will be cleared out before each test case execution and deleted
        afterwards.
        """
        uname = 'testuser'
        email = 'test+courses@edx.org'
        password = 'foo'

        # Create the use so we can log them in.
        self.user = User.objects.create_user(uname, email, password)

        # Note that we do not actually need to do anything
        # for registration if we directly mark them active.
        self.user.is_active = True
        # Staff has access to view all courses
        self.user.is_staff = True
        self.user.save()

        self.client = Client()
        self.client.login(username=uname, password=password)

        self.course_data = {
            'template': 'i4x://edx/templates/course/Empty',
            'org': 'MITx',
            'number': '999',
            'display_name': 'Robot Super Course',
            }

    def test_create_course(self):
        """Test new course creation - happy path"""
        resp = self.client.post(reverse('create_new_course'), self.course_data)
        self.assertEqual(resp.status_code, 200)
        data = parse_json(resp)
        self.assertEqual(data['id'], 'i4x://MITx/999/course/Robot_Super_Course')

    def test_create_course_duplicate_course(self):
        """Test new course creation - error path"""
        resp = self.client.post(reverse('create_new_course'), self.course_data)
        resp = self.client.post(reverse('create_new_course'), self.course_data)
        data = parse_json(resp)
        self.assertEqual(resp.status_code, 200)
        self.assertEqual(data['ErrMsg'], 'There is already a course defined with this name.')

    def test_create_course_duplicate_number(self):
        """Test new course creation - error path"""
        resp = self.client.post(reverse('create_new_course'), self.course_data)
        self.course_data['display_name'] = 'Robot Super Course Two'

        resp = self.client.post(reverse('create_new_course'), self.course_data)
        data = parse_json(resp)

        self.assertEqual(resp.status_code, 200)
        self.assertEqual(data['ErrMsg'],
            'There is already a course defined with the same organization and course number.')

    def test_create_course_with_bad_organization(self):
        """Test new course creation - error path for bad organization name"""
        self.course_data['org'] = 'University of California, Berkeley'
        resp = self.client.post(reverse('create_new_course'), self.course_data)
        data = parse_json(resp)

        self.assertEqual(resp.status_code, 200)
        self.assertEqual(data['ErrMsg'],
            "Unable to create course 'Robot Super Course'.\n\nInvalid characters in 'University of California, Berkeley'.")

    def test_course_index_view_with_no_courses(self):
        """Test viewing the index page with no courses"""
        # Create a course so there is something to view
        resp = self.client.get(reverse('index'))
        self.assertContains(resp,
            '<h1 class="title-1">My Courses</h1>',
            status_code=200,
            html=True)

    def test_course_factory(self):
        """Test that the course factory works correctly."""
        course = CourseFactory.create()
        self.assertIsInstance(course, CourseDescriptor)

    def test_item_factory(self):
        """Test that the item factory works correctly."""
        course = CourseFactory.create()
        item = ItemFactory.create(parent_location=course.location)
        self.assertIsInstance(item, SequenceDescriptor)

    def test_course_index_view_with_course(self):
        """Test viewing the index page with an existing course"""
        CourseFactory.create(display_name='Robot Super Educational Course')
        resp = self.client.get(reverse('index'))
        self.assertContains(resp,
            '<span class="class-name">Robot Super Educational Course</span>',
            status_code=200,
            html=True)

    def test_course_overview_view_with_course(self):
        """Test viewing the course overview page with an existing course"""
        CourseFactory.create(org='MITx', course='999', display_name='Robot Super Course')

        data = {
                'org': 'MITx',
                'course': '999',
                'name': Location.clean('Robot Super Course'),
                }

        resp = self.client.get(reverse('course_index', kwargs=data))
        self.assertContains(resp,
            '<article class="courseware-overview" data-course-id="i4x://MITx/999/course/Robot_Super_Course">',
            status_code=200,
            html=True)

    def test_clone_item(self):
        """Test cloning an item. E.g. creating a new section"""
        CourseFactory.create(org='MITx', course='999', display_name='Robot Super Course')

        section_data = {
            'parent_location': 'i4x://MITx/999/course/Robot_Super_Course',
            'template': 'i4x://edx/templates/chapter/Empty',
            'display_name': 'Section One',
            }

        resp = self.client.post(reverse('clone_item'), section_data)

        self.assertEqual(resp.status_code, 200)
        data = parse_json(resp)
        self.assertRegexpMatches(data['id'],
            '^i4x:\/\/MITx\/999\/chapter\/([0-9]|[a-f]){32}$')

    def test_capa_module(self):
        """Test that a problem treats markdown specially."""
        course = CourseFactory.create(org='MITx', course='999', display_name='Robot Super Course')

        problem_data = {
            'parent_location': 'i4x://MITx/999/course/Robot_Super_Course',
            'template': 'i4x://edx/templates/problem/Blank_Common_Problem'
            }

        resp = self.client.post(reverse('clone_item'), problem_data)

        self.assertEqual(resp.status_code, 200)
        payload = parse_json(resp)
        problem_loc = payload['id']
        problem = get_modulestore(problem_loc).get_item(problem_loc)
        # should be a CapaDescriptor
        self.assertIsInstance(problem, CapaDescriptor, "New problem is not a CapaDescriptor")
        context = problem.get_context()
        self.assertIn('markdown', context, "markdown is missing from context")
<<<<<<< HEAD
        self.assertNotIn('markdown', problem.editable_metadata_fields, "Markdown slipped into the editable metadata fields")
=======
        self.assertIn('markdown', problem.metadata, "markdown is missing from metadata")
        self.assertNotIn('markdown', problem.editable_metadata_fields, "Markdown slipped into the editable metadata fields")

    def test_import_metadata_with_attempts_empty_string(self):
        import_from_xml(modulestore(), 'common/test/data/', ['simple'])
        ms = modulestore('direct')
        did_load_item = False
        try:       
            ms.get_item(Location(['i4x', 'edX', 'simple', 'problem', 'ps01-simple', None]))
            did_load_item = True
        except ItemNotFoundError:
            pass

        # make sure we found the item (e.g. it didn't error while loading)
        self.assertTrue(did_load_item)   

    def test_metadata_inheritance(self):
        import_from_xml(modulestore(), 'common/test/data/', ['full'])

        ms = modulestore('direct')
        course = ms.get_item(Location(['i4x', 'edX', 'full', 'course', '6.002_Spring_2012', None]))

        verticals = ms.get_items(['i4x', 'edX', 'full', 'vertical', None, None])

        # let's assert on the metadata_inheritance on an existing vertical
        for vertical in verticals:
            self.assertIn('xqa_key', vertical.metadata)
            self.assertEqual(course.metadata['xqa_key'], vertical.metadata['xqa_key'])

        self.assertGreater(len(verticals), 0)

        new_component_location = Location('i4x', 'edX', 'full', 'html', 'new_component')
        source_template_location = Location('i4x', 'edx', 'templates', 'html', 'Blank_HTML_Page')
        
        # crate a new module and add it as a child to a vertical
        ms.clone_item(source_template_location, new_component_location)
        parent = verticals[0]
        ms.update_children(parent.location, parent.definition.get('children', []) + [new_component_location.url()])

        # flush the cache
        ms.get_cached_metadata_inheritance_tree(new_component_location, -1)
        new_module = ms.get_item(new_component_location)

        # check for grace period definition which should be defined at the course level
        self.assertIn('graceperiod', new_module.metadata)

        self.assertEqual(parent.metadata['graceperiod'], new_module.metadata['graceperiod'])

        self.assertEqual(course.metadata['xqa_key'], new_module.metadata['xqa_key'])

        #
        # now let's define an override at the leaf node level
        #
        new_module.metadata['graceperiod'] = '1 day'
        ms.update_metadata(new_module.location, new_module.metadata)

        # flush the cache and refetch
        ms.get_cached_metadata_inheritance_tree(new_component_location, -1)
        new_module = ms.get_item(new_component_location)

        self.assertIn('graceperiod', new_module.metadata)
        self.assertEqual('1 day', new_module.metadata['graceperiod'])


class TemplateTestCase(ModuleStoreTestCase):

    def test_template_cleanup(self):        
        ms = modulestore('direct')

        # insert a bogus template in the store
        bogus_template_location = Location('i4x', 'edx', 'templates', 'html', 'bogus')
        source_template_location = Location('i4x', 'edx', 'templates', 'html', 'Blank_HTML_Page')
        
        ms.clone_item(source_template_location, bogus_template_location)

        verify_create = ms.get_item(bogus_template_location)
        self.assertIsNotNone(verify_create)

        # now run cleanup
        update_templates()

        # now try to find dangling template, it should not be in DB any longer
        asserted = False
        try:
            verify_create = ms.get_item(bogus_template_location)
        except ItemNotFoundError:
            asserted = True

        self.assertTrue(asserted)     

>>>>>>> 9d2a2cbc
<|MERGE_RESOLUTION|>--- conflicted
+++ resolved
@@ -217,14 +217,8 @@
         course = ms.get_item(location)
         # compare what's on disk compared to what we have in our course
         with fs.open('grading_policy.json','r') as grading_policy:
-<<<<<<< HEAD
             on_disk = loads(grading_policy.read())
-            course = ms.get_item(location)
-            self.assertEqual(on_disk, course.grading_policy)
-=======
-            on_disk = loads(grading_policy.read())    
             self.assertEqual(on_disk, course.definition['data']['grading_policy'])
->>>>>>> 9d2a2cbc
 
         #check for policy.json
         self.assertTrue(fs.exists('policy.json'))
@@ -425,24 +419,20 @@
         self.assertIsInstance(problem, CapaDescriptor, "New problem is not a CapaDescriptor")
         context = problem.get_context()
         self.assertIn('markdown', context, "markdown is missing from context")
-<<<<<<< HEAD
-        self.assertNotIn('markdown', problem.editable_metadata_fields, "Markdown slipped into the editable metadata fields")
-=======
-        self.assertIn('markdown', problem.metadata, "markdown is missing from metadata")
         self.assertNotIn('markdown', problem.editable_metadata_fields, "Markdown slipped into the editable metadata fields")
 
     def test_import_metadata_with_attempts_empty_string(self):
         import_from_xml(modulestore(), 'common/test/data/', ['simple'])
         ms = modulestore('direct')
         did_load_item = False
-        try:       
+        try:
             ms.get_item(Location(['i4x', 'edX', 'simple', 'problem', 'ps01-simple', None]))
             did_load_item = True
         except ItemNotFoundError:
             pass
 
         # make sure we found the item (e.g. it didn't error while loading)
-        self.assertTrue(did_load_item)   
+        self.assertTrue(did_load_item)
 
     def test_metadata_inheritance(self):
         import_from_xml(modulestore(), 'common/test/data/', ['full'])
@@ -461,7 +451,7 @@
 
         new_component_location = Location('i4x', 'edX', 'full', 'html', 'new_component')
         source_template_location = Location('i4x', 'edx', 'templates', 'html', 'Blank_HTML_Page')
-        
+
         # crate a new module and add it as a child to a vertical
         ms.clone_item(source_template_location, new_component_location)
         parent = verticals[0]
@@ -494,13 +484,13 @@
 
 class TemplateTestCase(ModuleStoreTestCase):
 
-    def test_template_cleanup(self):        
+    def test_template_cleanup(self):
         ms = modulestore('direct')
 
         # insert a bogus template in the store
         bogus_template_location = Location('i4x', 'edx', 'templates', 'html', 'bogus')
         source_template_location = Location('i4x', 'edx', 'templates', 'html', 'Blank_HTML_Page')
-        
+
         ms.clone_item(source_template_location, bogus_template_location)
 
         verify_create = ms.get_item(bogus_template_location)
@@ -516,6 +506,5 @@
         except ItemNotFoundError:
             asserted = True
 
-        self.assertTrue(asserted)     
-
->>>>>>> 9d2a2cbc
+        self.assertTrue(asserted)
+
